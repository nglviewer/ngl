/**
 * @file Mouse Actions
 * @author Alexander Rose <alexander.rose@weirdbyte.de>
 * @private
 */

import PickingProxy from './picking-proxy'
import { almostIdentity } from '../math/math-utils'
import Stage from '../stage/stage'
import StructureComponent from '../component/structure-component'
import SurfaceRepresentation from '../representation/surface-representation'
import { SimpleSet, createSimpleSet } from '../utils';

export type ScrollCallback = (stage: Stage, delta: number) => void
export type DragCallback = (stage: Stage, dx: number, dy: number) => void
export type PickCallback = (stage: Stage, pickingProxy: PickingProxy) => void
export type MouseActionCallback = ScrollCallback | DragCallback | PickCallback

/**
 * Mouse actions provided as static methods
 */
class MouseActions {
  /**
   * Zoom scene based on scroll-delta
   * @param {Stage} stage - the stage
   * @param {Number} delta - amount to zoom
   * @return {undefined}
   */
  static zoomScroll(stage: Stage, delta: number) {
    stage.trackballControls.zoom(delta)
  }

  /**
   * Move near clipping plane based on scroll-delta
   * @param {Stage} stage - the stage
   * @param {Number} delta - amount to move clipping plane
   * @return {undefined}
   */
  static clipNearScroll(stage: Stage, delta: number) {
    const sp = stage.getParameters()
    stage.setParameters({ clipNear: sp.clipNear + delta / 10 })
  }

  /**
   * Move focus planes based on scroll-delta
   * @param {Stage} stage - the stage
   * @param {Number} delta - amount to move focus planes
   * @return {undefined}
   */
  static focusScroll(stage: Stage, delta: number) {
    const sp = stage.getParameters()
    const focus = sp.clipNear * 2
    const sign = Math.sign(delta)
    const step = sign * almostIdentity((100 - focus) / 10, 5, 0.2)
    stage.setFocus(focus + step)
  }

  /**
   * Zoom scene based on scroll-delta and
   * move focus planes based on camera position (zoom)
   * @param {Stage} stage - the stage
   * @param {Number} delta - amount to move focus planes and zoom
   * @return {undefined}
   */
  static zoomFocusScroll(stage: Stage, delta: number) {
    stage.trackballControls.zoom(delta)
    const z = stage.viewer.camera.position.z
    stage.setFocus(100 - Math.abs(z / 8))
  }

  /**
   * Change isolevel of volume surfaces based on scroll-delta
   * @param {Stage} stage - the stage
   * @param {Number} delta - amount to change isolevel
   * @return {undefined}
   */
  static isolevelScroll(stage: Stage, delta: number) {
    const d = Math.sign(delta) / 10
    stage.eachRepresentation((reprElem, comp) => {
      if (reprElem.repr instanceof SurfaceRepresentation) {
        const p = reprElem.getParameters() as any  // TODO
        if (p.isolevelScroll) {
          reprElem.setParameters({ isolevel: p.isolevel + d })
        }
      }
    })
  }

  /**
   * Pan scene based on mouse coordinate changes
   * @param {Stage} stage - the stage
   * @param {Number} dx - amount to pan in x direction
   * @param {Number} dy - amount to pan in y direction
   * @return {undefined}
   */
  static panDrag(stage: Stage, dx: number, dy: number) {
    stage.trackballControls.pan(dx, dy)
  }

  /**
   * Rotate scene based on mouse coordinate changes
   * @param {Stage} stage - the stage
   * @param {Number} dx - amount to rotate in x direction
   * @param {Number} dy - amount to rotate in y direction
   * @return {undefined}
   */
  static rotateDrag(stage: Stage, dx: number, dy: number) {
    stage.trackballControls.rotate(dx, dy)
  }

  /**
   * Rotate scene around z axis based on mouse coordinate changes
   * @param {Stage} stage - the stage
   * @param {Number} dx - amount to rotate in x direction
   * @param {Number} dy - amount to rotate in y direction
   * @return {undefined}
   */
  static zRotateDrag(stage: Stage, dx: number, dy: number) {
    stage.trackballControls.zRotate(dx, dy)
  }

  /**
   * Zoom scene based on mouse coordinate changes
   * @param {Stage} stage - the stage
   * @param {Number} dx - amount to zoom
   * @param {Number} dy - amount to zoom
   * @return {undefined}
   */
  static zoomDrag(stage: Stage, dx: number, dy: number) {
    stage.trackballControls.zoom((dx + dy) / -2)
  }

  /**
   * Zoom scene based on mouse coordinate changes and
   * move focus planes based on camera position (zoom)
   * @param {Stage} stage - the stage
   * @param {Number} dx - amount to zoom and focus
   * @param {Number} dy - amount to zoom and focus
   * @return {undefined}
   */
  static zoomFocusDrag(stage: Stage, dx: number, dy: number) {
    stage.trackballControls.zoom((dx + dy) / -2)
    const z = stage.viewer.camera.position.z
    stage.setFocus(100 - Math.abs(z / 8))
  }

  /**
   * Pan picked component based on mouse coordinate changes
   * @param {Stage} stage - the stage
   * @param {Number} dx - amount to pan in x direction
   * @param {Number} dy - amount to pan in y direction
   * @return {undefined}
   */
  static panComponentDrag(stage: Stage, dx: number, dy: number) {
    stage.trackballControls.panComponent(dx, dy)
  }

  /**
   * Pan picked atom based on mouse coordinate changes
   * @param {Stage} stage - the stage
   * @param {Number} dx - amount to pan in x direction
   * @param {Number} dy - amount to pan in y direction
   * @return {undefined}
   */
  static panAtomDrag(stage: Stage, dx: number, dy: number) {
    stage.trackballControls.panAtom(dx, dy)
  }

  /**
   * Rotate picked component based on mouse coordinate changes
   * @param {Stage} stage - the stage
   * @param {Number} dx - amount to rotate in x direction
   * @param {Number} dy - amount to rotate in y direction
   * @return {undefined}
   */
  static rotateComponentDrag(stage: Stage, dx: number, dy: number) {
    stage.trackballControls.rotateComponent(dx, dy)
  }

  /**
   * Move picked component based on mouse coordinate changes
   * @param {Stage} stage 
   * @param {Number} dx - amount to move in x direction
   * @param {Number} dy - amount to move in y direction
   * @return {undefined}
   */
  static moveComponentDrag(stage: Stage, dx: number, dy: number) {
    stage.trackballControls.translateAtoms(dx, dy)
  }

  /**
   * Rotate picked component based on mouse coordinate changes.
   * Doesn't work very well.
   * @param {Stage} stage
   * @param {Number} dx - amount to move in x direction
   * @param {Number} dy - amount to move in y direction
   * @return {undefined}
   */
  static rotateSelectionDrag(stage: Stage, dx: number, dy: number) {
    stage.trackballControls.rotateAtoms(dx, dy)
  }

  /**
   * Move picked element to the center of the screen
   * @param {Stage} stage - the stage
   * @param {PickingProxy} pickingProxy - the picking data object
   * @return {undefined}
   */
  static movePick(stage: Stage, pickingProxy: PickingProxy) {
    if (pickingProxy) {
      stage.animationControls.move(pickingProxy.position.clone())
    }
  }

  /**
   * Show tooltip with information of picked element
   * @param {Stage} stage - the stage
   * @param {PickingProxy} pickingProxy - the picking data object
   * @return {undefined}
   */
  static tooltipPick(stage: Stage, pickingProxy: PickingProxy) {
    const tt = stage.tooltip
    const sp = stage.getParameters() as any
    if (sp.tooltip && pickingProxy) {
      const mp = pickingProxy.mouse.position
      tt.innerText = pickingProxy.getLabel()
      tt.style.bottom = (window.innerHeight - mp.y + 3) + 'px'
      tt.style.left = (mp.x + 3) + 'px'
      tt.style.display = 'block'
    } else {
      tt.style.display = 'none'
    }
  }



  static measurePick(stage: Stage, pickingProxy: PickingProxy) {
    if (pickingProxy && (pickingProxy.atom || pickingProxy.bond)) {
      const atom = pickingProxy.atom || pickingProxy.closestBondAtom
      const sc = pickingProxy.component as StructureComponent
      sc.measurePick(atom)
    } else {
      stage.measureClear()
    }
  }

  /**
   * Add pick
   * @param {Stage} stage - the stage
   * @param {PickingProxy} pickingProxy - the picking data object
   * @return {undefined}
   */
  static selectPick(stage: Stage, pickingProxy: PickingProxy) {
    if (pickingProxy && (pickingProxy.atom || pickingProxy.bond)) {
      const atoms = [pickingProxy.atom.index] || [pickingProxy.bond.atom1.index, pickingProxy.bond.atom2.index]
      const sc = pickingProxy.component as StructureComponent
      sc.selectedPickIndices(atoms)
    }
  }

  static selectPickAll(stage: Stage, pickingProxies: PickingProxy[]) {
    let components: StructureComponent[] = []
    let picked: SimpleSet<number>[] = []

<<<<<<< HEAD
    stage.dragSelection.removeSelection()
=======
    stage.dragSelection.moveSelection(x, y)
>>>>>>> c645b046

    pickingProxies.forEach(function (pickingProxy) {
      if (pickingProxy && pickingProxy.atom) {
        let a = pickingProxy.atom.index
        let sc = pickingProxy.component as StructureComponent

        if (!components.includes(sc)) {
          let _new = createSimpleSet<number>()
          components.push(sc)
          picked.push(_new)
        }

        let j = components.indexOf(sc)
        picked[j].add(a)
      }
    })
    for (var i = 0; i < components.length; i++) {
      components[i].selectedPickIndices(picked[i].list)
    }
  }

<<<<<<< HEAD
  static onDragXY(stage: Stage, x: number, y: number) {
    stage.dragSelection.moveSelection(x, y)
=======
    
>>>>>>> c645b046
  }

  static clearSelect(stage: Stage) {
    stage.eachComponent(function (sc: StructureComponent) {
      sc.selectedAtomIndices.clear()
      sc.selectedUpdate()
    }, "structure")
  }

  static onSelectDown(stage: Stage, x: number, y: number) {
    const ds = stage.dragSelection
    const sp = stage.getParameters() as any
    if (sp.dragSelection) {
      ds.createSelection(x, y)
    } else {
      ds.removeSelection()
    }
  }

  static onSelectUp(stage: Stage) {
    stage.dragSelection.removeSelection()
  }

}

type MouseActionPreset = [string, MouseActionCallback][]
export const MouseActionPresets = {
  default: [
    ['scroll', MouseActions.zoomScroll],
    ['scroll-shift', MouseActions.focusScroll],
    ['scroll-ctrl', MouseActions.isolevelScroll],
    ['scroll-shift-ctrl', MouseActions.zoomFocusScroll],

    ['drag-left', MouseActions.rotateDrag],
    ['drag-right', MouseActions.panDrag],
    ['drag-ctrl-left', MouseActions.panDrag],
    ['drag-ctrl-right', MouseActions.zRotateDrag],
    ['drag-shift-left', MouseActions.zoomDrag],
    ['drag-middle', MouseActions.zoomFocusDrag],

    ['drag-ctrl-shift-right', MouseActions.moveComponentDrag],
    ['drag-ctrl-shift-left', MouseActions.rotateComponentDrag],

    ['clickPick-shift-left', MouseActions.selectPick],
    ['doubleClick-shift-left', MouseActions.clearSelect],

    ['clickPick-right', MouseActions.measurePick],
    ['clickPick-ctrl-left', MouseActions.measurePick],
    ['clickPick-middle', MouseActions.movePick],
    ['clickPick-left', MouseActions.movePick],
    ['hoverPick', MouseActions.tooltipPick]
  ] as MouseActionPreset,
  pymol: [
    ['drag-left', MouseActions.rotateDrag],
    ['drag-middle', MouseActions.panDrag],
    ['drag-right', MouseActions.zoomDrag],
    ['drag-shift-right', MouseActions.focusScroll],

    ['clickPick-ctrl+shift-middle', MouseActions.movePick],
    ['hoverPick', MouseActions.tooltipPick]
  ] as MouseActionPreset,
  coot: [
    ['scroll', MouseActions.isolevelScroll],

    ['drag-left', MouseActions.rotateDrag],
    ['drag-middle', MouseActions.panDrag],
    ['drag-ctrl-left', MouseActions.panDrag],
    ['drag-right', MouseActions.zoomFocusDrag],
    ['drag-ctrl-right', MouseActions.focusScroll],

    ['clickPick-middle', MouseActions.movePick],
    ['hoverPick', MouseActions.tooltipPick]
  ] as MouseActionPreset,
  astexviewer: [
    ['drag-left', MouseActions.rotateDrag],
    ['drag-ctrl-left', MouseActions.panDrag],
    ['drag-shift-left', MouseActions.zoomDrag],
    ['scroll', MouseActions.focusScroll],
    ['clickPick-middle', MouseActions.movePick],
    ['hoverPick', MouseActions.tooltipPick]
  ] as MouseActionPreset,
  iqmol: [
    ['scroll', MouseActions.zoomScroll],
    ['scroll-shift', MouseActions.focusScroll],
    ['scroll-ctrl', MouseActions.isolevelScroll],
    ['scroll-shift-ctrl', MouseActions.zoomFocusScroll],

    ['press-shift-left', MouseActions.onSelectDown],
    ['drop-shift-left', MouseActions.selectPickAll],
    ['drop-left', MouseActions.selectPickAll],

    ['drag-left', MouseActions.rotateDrag],
    ['drag-right', MouseActions.panDrag],
    ['drag-ctrl-left', MouseActions.rotateSelectionDrag],
    ['drag-ctrl-right', MouseActions.moveComponentDrag],
    ['dragXY-shift-left', MouseActions.onDragXY],
    ['drag-middle', MouseActions.zoomFocusDrag],

    ['clickPick-shift-left', MouseActions.selectPick],
    ['doubleClick-shift-left', MouseActions.clearSelect],

    ['clickPick-right', MouseActions.measurePick],
    ['clickPick-middle', MouseActions.movePick],
    ['hoverPick', MouseActions.tooltipPick]
  ] as MouseActionPreset
}

export default MouseActions<|MERGE_RESOLUTION|>--- conflicted
+++ resolved
@@ -262,11 +262,7 @@
     let components: StructureComponent[] = []
     let picked: SimpleSet<number>[] = []
 
-<<<<<<< HEAD
     stage.dragSelection.removeSelection()
-=======
-    stage.dragSelection.moveSelection(x, y)
->>>>>>> c645b046
 
     pickingProxies.forEach(function (pickingProxy) {
       if (pickingProxy && pickingProxy.atom) {
@@ -288,12 +284,8 @@
     }
   }
 
-<<<<<<< HEAD
   static onDragXY(stage: Stage, x: number, y: number) {
     stage.dragSelection.moveSelection(x, y)
-=======
-    
->>>>>>> c645b046
   }
 
   static clearSelect(stage: Stage) {
