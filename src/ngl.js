/**
 * @file ngl
 * @private
 * @author Alexander Rose <alexander.rose@weirdbyte.de>
 */

import './polyfills'
import _Promise from '../lib/promise.es6.js'

/**
 * The NGL module. These members are available in the `NGL` namespace when using the {@link https://github.com/umdjs/umd|UMD} build in the `ngl.js` file.
 * @module NGL
 */

import {
  Debug, setDebug,
  ScriptExtensions, ColormakerRegistry,
  DatasourceRegistry, DecompressorRegistry,
  ParserRegistry, RepresentationRegistry
} from './globals.js'
import { autoLoad, getDataInfo } from './loader/loader-utils.js'
import Selection from './selection/selection.js'
import PdbWriter from './writer/pdb-writer.js'
import SdfWriter from './writer/sdf-writer.js'
import StlWriter from './writer/stl-writer.js'
import Stage from './stage/stage.js'
import Collection from './component/collection.js'
import ComponentCollection from './component/component-collection.js'
import RepresentationCollection from './component/representation-collection.js'
import Assembly from './symmetry/assembly.js'
import TrajectoryPlayer from './trajectory/trajectory-player.js'
import { superpose } from './align/align-utils.js'
import { guessElement } from './structure/structure-utils.js'

import {
  flatten, throttle, download, getQuery, uniqueArray, getFileInfo
} from './utils.js'
import Queue from './utils/queue.js'
import Counter from './utils/counter.js'

//

import Colormaker from './color/colormaker.js'

import './color/atomindex-colormaker.js'
import './color/bfactor-colormaker.js'
import './color/chainid-colormaker.js'
import './color/chainindex-colormaker.js'
import './color/chainname-colormaker.js'
import './color/densityfit-colormaker.js'
import './color/electrostatic-colormaker.js'
import './color/element-colormaker.js'
import './color/entityindex-colormaker.js'
import './color/entitytype-colormaker.js'
import './color/geoquality-colormaker.js'
import './color/hydrophobicity-colormaker.js'
import './color/modelindex-colormaker.js'
import './color/moleculetype-colormaker.js'
import './color/occupancy-colormaker.js'
import './color/partialcharge-colormaker.js'
import './color/random-colormaker.js'
import './color/residueindex-colormaker.js'
import './color/resname-colormaker.js'
import './color/sstruc-colormaker.js'
import './color/uniform-colormaker.js'
import './color/value-colormaker.js'
import './color/volume-colormaker.js'

//

<<<<<<< HEAD
import "./representation/axes-representation.js";
import "./representation/backbone-representation.js";
import "./representation/ballandstick-representation.js";
import "./representation/base-representation.js";
import "./representation/cartoon-representation.js";
import "./representation/contact-representation.js";
import "./representation/distance-representation.js";
import "./representation/helixorient-representation.js";
import "./representation/hyperball-representation.js";
import "./representation/label-representation.js";
import "./representation/licorice-representation.js";
import "./representation/line-representation.js";
import "./representation/molecularsurface-representation.js";
import "./representation/point-representation.js";
import "./representation/ribbon-representation.js";
import "./representation/rocket-representation.js";
import "./representation/rope-representation.js";
import "./representation/spacefill-representation.js";
import "./representation/trace-representation.js";
import "./representation/tube-representation.js";
import "./representation/unitcell-representation.js";
import "./representation/validation-representation.js";

import BufferRepresentation from "./representation/buffer-representation.js";
import ArrowBuffer from "./buffer/arrow-buffer.js";
import ConeBuffer from "./buffer/cone-buffer.js";
import CylinderBuffer from "./buffer/cylinder-buffer.js";
import EllipsoidBuffer from "./buffer/ellipsoid-buffer.js";
import SphereBuffer from "./buffer/sphere-buffer.js";
import PointBuffer from "./buffer/point-buffer.js";
import LineBuffer from "./buffer/line-buffer.js";
import TextBuffer from "./buffer/text-buffer.js";
=======
import './component/script-component.js'
import './component/shape-component.js'
import './component/structure-component.js'
import './component/surface-component.js'
import './component/volume-component.js'
>>>>>>> fa0b5953

//

import './representation/axes-representation.js'
import './representation/backbone-representation.js'
import './representation/ballandstick-representation.js'
import './representation/base-representation.js'
import './representation/cartoon-representation.js'
import './representation/contact-representation.js'
import './representation/distance-representation.js'
import './representation/helixorient-representation.js'
import './representation/hyperball-representation.js'
import './representation/label-representation.js'
import './representation/licorice-representation.js'
import './representation/line-representation.js'
import './representation/molecularsurface-representation.js'
import './representation/point-representation.js'
import './representation/ribbon-representation.js'
import './representation/rocket-representation.js'
import './representation/rope-representation.js'
import './representation/spacefill-representation.js'
import './representation/trace-representation.js'
import './representation/tube-representation.js'
import './representation/unitcell-representation.js'
import './representation/validation-representation.js'

import BufferRepresentation from './representation/buffer-representation.js'
import ArrowBuffer from './buffer/arrow-buffer.js'
import BoxBuffer from './buffer/box-buffer.js'
import ConeBuffer from './buffer/cone-buffer.js'
import CylinderBuffer from './buffer/cylinder-buffer.js'
import EllipsoidBuffer from './buffer/ellipsoid-buffer.js'
import OctahedronBuffer from './buffer/octahedron-buffer.js'
import SphereBuffer from './buffer/sphere-buffer.js'
import TetrahedronBuffer from './buffer/tetrahedron-buffer.js'
import TextBuffer from './buffer/text-buffer.js'
import TorusBuffer from './buffer/torus-buffer.js'

//

<<<<<<< HEAD
import "./parser/kin-parser.js";
import "./parser/validation-parser.js";
=======
import './parser/cif-parser.js'
import './parser/gro-parser.js'
import './parser/mmtf-parser.js'
import './parser/mol2-parser.js'
import './parser/pdb-parser.js'
import './parser/pqr-parser.js'
import './parser/sdf-parser.js'

import './parser/prmtop-parser.js'
import './parser/psf-parser.js'
import './parser/top-parser.js'

import './parser/dcd-parser.js'
import './parser/nctraj-parser.js'
import './parser/trr-parser.js'
import './parser/xtc-parser.js'

import './parser/cube-parser.js'
import './parser/dsn6-parser.js'
import './parser/dx-parser.js'
import './parser/dxbin-parser.js'
import './parser/mrc-parser.js'
import './parser/xplor-parser.js'

import './parser/obj-parser.js'
import './parser/ply-parser.js'

import './parser/csv-parser.js'
import './parser/json-parser.js'
import './parser/msgpack-parser.js'
import './parser/netcdf-parser.js'
import './parser/text-parser.js'
import './parser/xml-parser.js'

import './parser/validation-parser.js'
>>>>>>> fa0b5953

//

import Shape from './geometry/shape.js'
import Kdtree from './geometry/kdtree.js'
import SpatialHash from './geometry/spatial-hash.js'
import Structure from './structure/structure.js'
import MolecularSurface from './surface/molecular-surface.js'
import Volume from './surface/volume.js'

//

import './utils/gzip-decompressor.js'

//

import './datasource/rcsb-datasource.js'
import './datasource/pubchem-datasource.js'
import './datasource/passthrough-datasource.js'
import StaticDatasource from './datasource/static-datasource.js'
import MdsrvDatasource from './datasource/mdsrv-datasource.js'

//

import {
  LeftMouseButton, MiddleMouseButton, RightMouseButton
} from './constants.js'
import MouseActions from './controls/mouse-actions.js'
import KeyActions from './controls/key-actions.js'

//

import Signal from '../lib/signals.es6.js'
import {
  Matrix3, Matrix4, Vector2, Vector3, Box3, Quaternion, Euler, Plane, Color
} from '../lib/three.es6.js'

//

import Version from './version.js'

if (typeof window !== 'undefined' && !window.Promise) {
  window.Promise = _Promise
}

export {
<<<<<<< HEAD
    Version,
    Debug,
    setDebug,
    DatasourceRegistry,
    StaticDatasource,
    ParserRegistry,
    autoLoad,
    RepresentationRegistry,
    ColormakerRegistry,
    Colormaker,
    Selection,
    PdbWriter,
    Stage,
    Collection,
    ComponentCollection,
    RepresentationCollection,

    Assembly,
    TrajectoryPlayer,

    superpose,
    guessElement,

    Queue,
    Counter,
    throttle,
    download,
    getQuery,
    getDataInfo,
    getFileInfo,
    uniqueArray,

    BufferRepresentation,
    SphereBuffer,
    PointBuffer,
    LineBuffer,
    EllipsoidBuffer,
    CylinderBuffer,
    ConeBuffer,
    ArrowBuffer,
    TextBuffer,

    Shape,

    Kdtree,
    SpatialHash,
    MolecularSurface,

    LeftMouseButton,
    MiddleMouseButton,
    RightMouseButton,
    MouseActions,

    Signal,

    Matrix3,
    Matrix4,
    Vector2,
    Vector3,
    Box3,
    Quaternion,
    Euler,
    Plane,
    Color
};
=======
  Version,
  Debug,
  setDebug,
  ScriptExtensions,
  DatasourceRegistry,
  DecompressorRegistry,
  StaticDatasource,
  MdsrvDatasource,
  ParserRegistry,
  autoLoad,
  RepresentationRegistry,
  ColormakerRegistry,
  Colormaker,
  Selection,
  PdbWriter,
  SdfWriter,
  StlWriter,
  Stage,
  Collection,
  ComponentCollection,
  RepresentationCollection,

  Assembly,
  TrajectoryPlayer,

  superpose,
  guessElement,

  flatten,

  Queue,
  Counter,
  throttle,
  download,
  getQuery,
  getDataInfo,
  getFileInfo,
  uniqueArray,

  BufferRepresentation,
  ArrowBuffer,
  BoxBuffer,
  ConeBuffer,
  CylinderBuffer,
  EllipsoidBuffer,
  OctahedronBuffer,
  SphereBuffer,
  TetrahedronBuffer,
  TextBuffer,
  TorusBuffer,

  Shape,

  Structure,
  Kdtree,
  SpatialHash,
  MolecularSurface,
  Volume,

  LeftMouseButton,
  MiddleMouseButton,
  RightMouseButton,
  MouseActions,
  KeyActions,

  Signal,

  Matrix3,
  Matrix4,
  Vector2,
  Vector3,
  Box3,
  Quaternion,
  Euler,
  Plane,
  Color
}
>>>>>>> fa0b5953
<|MERGE_RESOLUTION|>--- conflicted
+++ resolved
@@ -68,46 +68,11 @@
 
 //
 
-<<<<<<< HEAD
-import "./representation/axes-representation.js";
-import "./representation/backbone-representation.js";
-import "./representation/ballandstick-representation.js";
-import "./representation/base-representation.js";
-import "./representation/cartoon-representation.js";
-import "./representation/contact-representation.js";
-import "./representation/distance-representation.js";
-import "./representation/helixorient-representation.js";
-import "./representation/hyperball-representation.js";
-import "./representation/label-representation.js";
-import "./representation/licorice-representation.js";
-import "./representation/line-representation.js";
-import "./representation/molecularsurface-representation.js";
-import "./representation/point-representation.js";
-import "./representation/ribbon-representation.js";
-import "./representation/rocket-representation.js";
-import "./representation/rope-representation.js";
-import "./representation/spacefill-representation.js";
-import "./representation/trace-representation.js";
-import "./representation/tube-representation.js";
-import "./representation/unitcell-representation.js";
-import "./representation/validation-representation.js";
-
-import BufferRepresentation from "./representation/buffer-representation.js";
-import ArrowBuffer from "./buffer/arrow-buffer.js";
-import ConeBuffer from "./buffer/cone-buffer.js";
-import CylinderBuffer from "./buffer/cylinder-buffer.js";
-import EllipsoidBuffer from "./buffer/ellipsoid-buffer.js";
-import SphereBuffer from "./buffer/sphere-buffer.js";
-import PointBuffer from "./buffer/point-buffer.js";
-import LineBuffer from "./buffer/line-buffer.js";
-import TextBuffer from "./buffer/text-buffer.js";
-=======
 import './component/script-component.js'
 import './component/shape-component.js'
 import './component/structure-component.js'
 import './component/surface-component.js'
 import './component/volume-component.js'
->>>>>>> fa0b5953
 
 //
 
@@ -148,10 +113,6 @@
 
 //
 
-<<<<<<< HEAD
-import "./parser/kin-parser.js";
-import "./parser/validation-parser.js";
-=======
 import './parser/cif-parser.js'
 import './parser/gro-parser.js'
 import './parser/mmtf-parser.js'
@@ -186,8 +147,8 @@
 import './parser/text-parser.js'
 import './parser/xml-parser.js'
 
+import "./parser/kin-parser.js";
 import './parser/validation-parser.js'
->>>>>>> fa0b5953
 
 //
 
@@ -234,73 +195,6 @@
 }
 
 export {
-<<<<<<< HEAD
-    Version,
-    Debug,
-    setDebug,
-    DatasourceRegistry,
-    StaticDatasource,
-    ParserRegistry,
-    autoLoad,
-    RepresentationRegistry,
-    ColormakerRegistry,
-    Colormaker,
-    Selection,
-    PdbWriter,
-    Stage,
-    Collection,
-    ComponentCollection,
-    RepresentationCollection,
-
-    Assembly,
-    TrajectoryPlayer,
-
-    superpose,
-    guessElement,
-
-    Queue,
-    Counter,
-    throttle,
-    download,
-    getQuery,
-    getDataInfo,
-    getFileInfo,
-    uniqueArray,
-
-    BufferRepresentation,
-    SphereBuffer,
-    PointBuffer,
-    LineBuffer,
-    EllipsoidBuffer,
-    CylinderBuffer,
-    ConeBuffer,
-    ArrowBuffer,
-    TextBuffer,
-
-    Shape,
-
-    Kdtree,
-    SpatialHash,
-    MolecularSurface,
-
-    LeftMouseButton,
-    MiddleMouseButton,
-    RightMouseButton,
-    MouseActions,
-
-    Signal,
-
-    Matrix3,
-    Matrix4,
-    Vector2,
-    Vector3,
-    Box3,
-    Quaternion,
-    Euler,
-    Plane,
-    Color
-};
-=======
   Version,
   Debug,
   setDebug,
@@ -377,5 +271,4 @@
   Euler,
   Plane,
   Color
-}
->>>>>>> fa0b5953
+}