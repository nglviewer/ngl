/**
 * @file Loader
 * @author Alexander Rose <alexander.rose@weirdbyte.de>
 */


NGL.Uint8ToString = function( u8a ){

    // from http://stackoverflow.com/a/12713326/1435042

    var CHUNK_SZ = 0x8000;
    var c = [];

    for( var i = 0; i < u8a.length; i += CHUNK_SZ ){

        c.push( String.fromCharCode.apply(

            null, u8a.subarray( i, i + CHUNK_SZ )

        ) );

    }

    return c.join("");

}


NGL.decompress = function( data, file, asBinary ){

    var binData, decompressedData;
    var ext = NGL.getFileInfo( file ).compressed;

    NGL.time( "NGL.decompress " + ext );

    if( data instanceof ArrayBuffer ){

        data = new Uint8Array( data );

    }

    if( ext === "gz" ){

        binData = pako.ungzip( data );

    }else if( ext === "zip" ){

        var zip = new JSZip( data );
        var name = Object.keys( zip.files )[ 0 ];
        binData = zip.files[ name ].asUint8Array();

    }else if( ext === "lzma" ){

        var inStream = {
            data: data,
            offset: 0,
            readByte: function(){
                return this.data[ this.offset++ ];
            }
        };

        var outStream = {
            data: [ /* Uncompressed data will be putted here */ ],
            offset: 0,
            writeByte: function( value ){
                this.data[ this.offset++ ] = value;
            }
        };

        LZMA.decompressFile( inStream, outStream );
        binData = new Uint8Array( outStream.data );

    }else if( ext === "bz2" ){

        var bitstream = bzip2.array( data );
        decompressedData = bzip2.simple( bitstream )

    }else{

        NGL.warn( "no decompression method available for '" + ext + "'" );
        decompressedData = data;

    }

    if( !asBinary && decompressedData === undefined ){

        decompressedData = NGL.Uint8ToString( binData );

    }

    NGL.timeEnd( "NGL.decompress " + ext );

    return asBinary ? binData : decompressedData;

}


///////////
// Loader

NGL.XHRLoader = function ( manager ) {

    /**
     * @author mrdoob / http://mrdoob.com/
     */

    this.manager = ( manager !== undefined ) ? manager : THREE.DefaultLoadingManager;

};

NGL.XHRLoader.prototype = {

    constructor: NGL.XHRLoader,

    load: function ( url, onLoad, onProgress, onError ) {

        var scope = this;

        var cached = THREE.Cache.get( url );

        if ( cached !== undefined ) {

            if ( onLoad ) onLoad( cached );
            return;

        }

        var request = new XMLHttpRequest();
        request.open( 'GET', url, true );

        request.addEventListener( 'load', function ( event ) {

            if ( request.status === 200 || request.status === 304 ) {

                var data = this.response;

                if( scope.compressed ){

                    data = NGL.decompress( data, url, scope.asBinary );

                }

                THREE.Cache.add( url, data );

                if ( onLoad ) onLoad( data );

            } else {

                if ( onError ) onError( request.status );

            }

            scope.manager.itemEnd( url );

        }, false );

        if ( onProgress !== undefined ) {

            request.addEventListener( 'progress', function ( event ) {

                onProgress( event );

            }, false );

        }

        if ( onError !== undefined ) {

            request.addEventListener( 'error', function ( event ) {

                onError( event );

            }, false );

        }

        if ( this.crossOrigin !== undefined ) request.crossOrigin = this.crossOrigin;
        if ( this.responseType !== undefined ) request.responseType = this.responseType;

        request.send( null );

        scope.manager.itemStart( url );

    },

    setAsBinary: function ( value ) {

        if( value ){
            this.setResponseType( "arraybuffer" );
        }

        this.asBinary = value;

    },

    setCompressed: function( value ){

        if( value ){
            this.setResponseType( "arraybuffer" );
        }

        this.compressed = value;

    },

    setResponseType: function ( value ) {

        this.responseType = value.toLowerCase();

    },

    setCrossOrigin: function ( value ) {

        this.crossOrigin = value;

    }

};


NGL.FileLoader = function( manager ){

    this.manager = ( manager !== undefined ) ? manager : THREE.DefaultLoadingManager;

};

NGL.FileLoader.prototype = {

    constructor: NGL.FileLoader,

    load: function ( file, onLoad, onProgress, onError ) {

        var scope = this;

        var cached = THREE.Cache.get( file );

        if ( cached !== undefined ) {

            onLoad( cached );
            return;

        }

        var reader = new FileReader();

        reader.onload = function( event ){

            var data = event.target.result;

            if( scope.compressed ){

                data = NGL.decompress( data, file, scope.asBinary );

            }

            // THREE.Cache.add( file, data );

            onLoad( data );
            scope.manager.itemEnd( file );

        }

        if ( onProgress !== undefined ) {

            reader.onprogress = function ( event ) {

                onProgress( event );

            }

        }

        if ( onError !== undefined ) {

            reader.onerror = function ( event ) {

                onError( event );

            }

        }

        if( this.asBinary ){

            reader.readAsArrayBuffer( file );

        }else{

            reader.readAsText( file );

        }

        scope.manager.itemStart( file );

    },

    setAsBinary: function ( value ) {

        this.asBinary = value;

    },

    setCompressed: function( value ){

        if( value ){
            this.setResponseType( "arraybuffer" );
        }

        this.compressed = value;

    },

    setResponseType: function ( value ) {

        this.responseType = value.toLowerCase();

    }

};


NGL.StructureLoader = function( manager ){

    this.manager = ( manager !== undefined ) ? manager : THREE.DefaultLoadingManager;

};

NGL.StructureLoader.prototype = Object.create( NGL.XHRLoader.prototype );

NGL.StructureLoader.prototype.constructor = NGL.StructureLoader;

NGL.StructureLoader.prototype.init = function( str, name, path, ext, callback, params ){

    params = params || {};

    var parsersClasses = {

        "gro": NGL.GroParser,
        "pdb": NGL.PdbParser,
        "ent": NGL.PdbParser,
        "cif": NGL.CifParser,
        "mmcif": NGL.CifParser,

    };

    var parser = new parsersClasses[ ext ](
        name, path, params
    );

    return parser.parse( str, callback );

};


NGL.VolumeLoader = function( manager ){

    this.manager = ( manager !== undefined ) ? manager : THREE.DefaultLoadingManager;

<<<<<<< HEAD
=======
    this.setAsBinary( true );
    this.setResponseType( "arraybuffer" );

>>>>>>> 05446e83
};

NGL.VolumeLoader.prototype = Object.create( NGL.XHRLoader.prototype );

NGL.VolumeLoader.prototype.constructor = NGL.VolumeLoader;

NGL.VolumeLoader.prototype.init = function( bin, name, path, ext, callback, params ){

    params = params || {};

    var parsersClasses = {

        "mrc": NGL.MrcParser,
        "ccp4": NGL.MrcParser,
        "map": NGL.MrcParser,

        "cube": NGL.CubeParser,

    };

    var parser = new parsersClasses[ ext ](
        name, path, params
    );

    return parser.parse( bin, callback );

};


NGL.ObjLoader = function( manager ){

    THREE.PLYLoader.call( this, manager );

};

NGL.ObjLoader.prototype = Object.create( THREE.OBJLoader.prototype );

NGL.ObjLoader.prototype.constructor = NGL.ObjLoader;

NGL.ObjLoader.prototype.init = function( data, name, path, ext, callback ){

    var geometry;

    if( typeof data === "string" ){

        geometry = this.parse( data );

    }else{

        geometry = data;

    }

    var surface = new NGL.Surface( name, path, geometry )

    if( typeof callback === "function" ) callback( surface );

    return surface;

};


NGL.PlyLoader = function(){

    THREE.PLYLoader.call( this );

};

NGL.PlyLoader.prototype = Object.create( THREE.PLYLoader.prototype );

NGL.PlyLoader.prototype.constructor = NGL.PlyLoader;

NGL.PlyLoader.prototype.init = NGL.ObjLoader.prototype.init;


NGL.ScriptLoader = function( manager ){

    NGL.XHRLoader.call( this, manager );

};

NGL.ScriptLoader.prototype = Object.create( NGL.XHRLoader.prototype );

NGL.ScriptLoader.prototype.constructor = NGL.ScriptLoader;

NGL.ScriptLoader.prototype.init = function( data, name, path, ext, callback ){

    var script = new NGL.Script( data, name, path );

    if( typeof callback === "function" ) callback( script );

    return script;

};


NGL.autoLoad = function(){

    var loaders = {

        "gro": NGL.StructureLoader,
        "pdb": NGL.StructureLoader,
        "ent": NGL.StructureLoader,
        "cif": NGL.StructureLoader,
        "mmcif": NGL.StructureLoader,

        "mrc": NGL.VolumeLoader,
        "ccp4": NGL.VolumeLoader,
        "map": NGL.VolumeLoader,
        "cube": NGL.VolumeLoader,

        "obj": NGL.ObjLoader,
        "ply": NGL.PlyLoader,

        "ngl": NGL.ScriptLoader,

    };

    var binary = [ "mrc", "ccp4", "map" ];

    return function( file, onLoad, onProgress, onError, params ){

        var object, rcsb, loader;

        var fileInfo = NGL.getFileInfo( file );

        // NGL.log( fileInfo );

        var path = fileInfo.path;
        var name = fileInfo.name;
        var ext = fileInfo.ext;
        var compressed = fileInfo.compressed;
        var protocol = fileInfo.protocol;

        if( protocol === "rcsb" ){

            // ext = "pdb";
            // file = "www.rcsb.org/pdb/files/" + name + ".pdb";
            ext = "cif";
            compressed = "gz";
            path = "www.rcsb.org/pdb/files/" + name + ".cif.gz";
            protocol = "http";

        }

        if( ext in loaders ){

            loader = new loaders[ ext ];

        }else{

            error( "NGL.autoLoading: ext '" + ext + "' unknown" );

            return null;

        }

        function init( data ){

            if( data ){

                try{

                    object = loader.init( data, name, file, ext, function( _object ){

                        if( typeof onLoad === "function" ) onLoad( _object );

                    }, params );

                }catch( e ){

                    NGL.error( e );
                    error( "initialization failed" );

                }

            }else{

                error( "empty response" );

            }

        }

        function error( e ){

            if( typeof onError === "function" ){

                onError( e );

            }else{

                NGL.error( e );

            }

        }

        if( file instanceof File ){

            var fileLoader = new NGL.FileLoader();
            if( compressed ) fileLoader.setCompressed( true );
            if( binary.indexOf( ext ) !== -1 ) fileLoader.setAsBinary( true );
            fileLoader.load( file, init, onProgress, error );

        }else if( [ "http", "https", "ftp" ].indexOf( protocol ) !== -1 ){

            loader.setCrossOrigin( true );

<<<<<<< HEAD
            if( compressed ) loader.setResponseType( "arraybuffer" );
            if( binary.indexOf( ext ) !== -1 ) loader.setAsBinary( true );
=======
            if( compressed ) loader.setCompressed( true );
>>>>>>> 05446e83
            loader.load( protocol + "://" + path, init, onProgress, error );

        }else if( protocol === "data" ){

<<<<<<< HEAD
            if( compressed ) loader.setResponseType( "arraybuffer" );
            if( binary.indexOf( ext ) !== -1 ) loader.setAsBinary( true );
=======
            if( compressed ) loader.setCompressed( true );
>>>>>>> 05446e83
            loader.load( "../data/" + path, init, onProgress, error );

        }else{ // default: protocol === "file"

<<<<<<< HEAD
            if( compressed ) loader.setResponseType( "arraybuffer" );
            if( binary.indexOf( ext ) !== -1 ) loader.setAsBinary( true );
=======
            if( compressed ) loader.setCompressed( true );
>>>>>>> 05446e83
            loader.load( "../file/" + path, init, onProgress, error );

        }

        return object;

    }

}();<|MERGE_RESOLUTION|>--- conflicted
+++ resolved
@@ -356,12 +356,6 @@
 
     this.manager = ( manager !== undefined ) ? manager : THREE.DefaultLoadingManager;
 
-<<<<<<< HEAD
-=======
-    this.setAsBinary( true );
-    this.setResponseType( "arraybuffer" );
-
->>>>>>> 05446e83
 };
 
 NGL.VolumeLoader.prototype = Object.create( NGL.XHRLoader.prototype );
@@ -570,33 +564,20 @@
         }else if( [ "http", "https", "ftp" ].indexOf( protocol ) !== -1 ){
 
             loader.setCrossOrigin( true );
-
-<<<<<<< HEAD
-            if( compressed ) loader.setResponseType( "arraybuffer" );
+            if( compressed ) loader.setCompressed( true );
             if( binary.indexOf( ext ) !== -1 ) loader.setAsBinary( true );
-=======
+            loader.load( protocol + "://" + path, init, onProgress, error );
+
+        }else if( protocol === "data" ){
+
             if( compressed ) loader.setCompressed( true );
->>>>>>> 05446e83
-            loader.load( protocol + "://" + path, init, onProgress, error );
-
-        }else if( protocol === "data" ){
-
-<<<<<<< HEAD
-            if( compressed ) loader.setResponseType( "arraybuffer" );
             if( binary.indexOf( ext ) !== -1 ) loader.setAsBinary( true );
-=======
+            loader.load( "../data/" + path, init, onProgress, error );
+
+        }else{ // default: protocol === "file"
+
             if( compressed ) loader.setCompressed( true );
->>>>>>> 05446e83
-            loader.load( "../data/" + path, init, onProgress, error );
-
-        }else{ // default: protocol === "file"
-
-<<<<<<< HEAD
-            if( compressed ) loader.setResponseType( "arraybuffer" );
             if( binary.indexOf( ext ) !== -1 ) loader.setAsBinary( true );
-=======
-            if( compressed ) loader.setCompressed( true );
->>>>>>> 05446e83
             loader.load( "../file/" + path, init, onProgress, error );
 
         }
