

NGL.Examples = {

    load: function( name, stage ){

        NGL.Examples.data[ name ]( stage );

    },

    add: function( examples ){

        Object.keys( examples ).forEach( function( name ){

            NGL.Examples.data[ name ] = examples[ name ];

        } );

    },

    data: {

        "trajectory": function( stage ){

            var params = {
                sele: "protein or na or cl",
                // sele: "349-352",
            };

            stage.loadFile( "data://md.gro", function( o ){

                o.addRepresentation( "line", { sele: "not hydrogen and sidechainAttached" } );
                o.addRepresentation( "cartoon", { sele: "protein" } );
                // o.addRepresentation( "spacefill", { sele: "NA or CL" } );
                o.centerView();

                o.addTrajectory( "__example__/md.xtc" );

            }, params );

            stage.loadFile( "data://md.gro", function( o ){

                o.addRepresentation( "backbone", { sele: "protein", color: "ss" } );

            } );

        },

        "trr_trajectory": function( stage ){

            stage.loadFile( "data://md.gro", function( o ){

                o.addRepresentation( "line" );
                o.addRepresentation( "cartoon", { sele: "protein" } );
                o.centerView();

                o.addTrajectory( "__example__/md.trr" );

            } );

        },

        "dcd_trajectory": function( stage ){

            stage.loadFile( "data://ala3.pdb", function( o ){

                o.addRepresentation( "licorice" );
                o.addRepresentation( "cartoon", { sele: "protein" } );
                o.centerView();

                o.addTrajectory( "__example__/ala3.dcd" )
                    .setParameters( {
                        "centerPbc": false,
                        "removePbc": false,
                        "superpose": true
                    } );

            } );

        },

        "netcdf_trajectory": function( stage ){

            stage.loadFile( "data://DPDP.pdb", function( o ){

                o.addRepresentation( "licorice" );
                o.addRepresentation( "cartoon", { sele: "protein" } );
                o.centerView();

                o.addTrajectory( "__example__/DPDP.nc" )
                    .setParameters( {
                        "centerPbc": false,
                        "removePbc": false,
                        "superpose": true
                    } );

            } );

        },

        "anim_trajectory": function( stage ){

            stage.loadFile( "data://md.gro", function( o ){

                o.addRepresentation( "line", { sele: "not hydrogen and protein" } );
                o.addRepresentation( "cartoon", { sele: "protein" } );
                o.centerView();

                var trajComp = o.addTrajectory( "__example__/md.xtc" );

                trajComp.trajectory.signals.gotNumframes.add( function(){

                    var player = new NGL.TrajectoryPlayer(
                        trajComp.trajectory, 1, 100
                    );
                    player.mode = "once";
                    player.play();

                } );

            } );

        },

        "gro_trajectory": function( stage ){

            stage.loadFile( "data://md_1u19_trj.gro", function( o ){

                o.addTrajectory();

                o.addRepresentation( "cartoon" );
                o.addRepresentation( "line", {
                    sele: "not hydrogen and sidechainAttached"
                } );
                o.centerView();

            }, null, null, { asTrajectory: true } );

        },

        "3pqr": function( stage ){

            stage.loadFile( "data://3pqr.pdb", function( o ){

                o.addRepresentation( "cartoon", { sele: "1-320", wireframe: false } );
                o.addRepresentation( "tube", { sele: "*", scale: 0.4 } );
                o.addRepresentation( "rope", { sele: "*" }, true )
                    .setParameters( { subdiv: 2 } );
                o.addRepresentation( "licorice", { sele: ".C or .CA or .O" } );

                // o.addRepresentation( "tube", {
                //     sele: "*", color: "atomindex", radius: "bfactor", scale: 0.01,
                //     subdiv: 50, radialSegments: 50, visible: true
                // } );
                // o.addRepresentation( "ball+stick", { sele: "135:A or 347:B or 223:A" } );
                // o.addRepresentation( "licorice", { sele: "hetero" } );
                // o.addRepresentation( "rope", { smooth: 2 } );

                o.centerView( "320" );

            } );

        },

        "1blu": function( stage ){

            stage.loadFile( "data://1blu.pdb", function( o ){

                o.addRepresentation( "cartoon", { sele: "*" } );
                o.addRepresentation( "backbone", {
                    sele: "*", scale: 1.0, aspectRatio: 1.5,
                    color: new THREE.Color( "lightgreen" ).getHex()
                } );
                o.addRepresentation( "licorice", { sele: "*", scale: 1.0 } );
                o.centerView();

            } );

        },

        "multi_model": function( stage ){

            stage.loadFile( "data://1LVZ.pdb", function( o ){

                o.addRepresentation( "cartoon", { sele: "*" } );
                // o.addRepresentation( "licorice", { sele: "*" } );
                o.centerView();

                o.addTrajectory();

            }, null, null, { asTrajectory: true } );
            // }, null, null, { firstModelOnly: true } );

            // stage.loadFile( "data://md_ascii_trj.gro", function( o ){
            stage.loadFile( "data://md_1u19_trj.gro", function( o ){

                o.addRepresentation( "cartoon", { sele: "*" } );
                // o.addRepresentation( "licorice", { sele: "*" } );
                o.centerView();

                o.addTrajectory();

            }, null, null, { asTrajectory: true } );

        },

        "multi_struc": function( stage ){

            stage.loadFile( "data://1crn.pdb", function( o ){

                o.addRepresentation( "cartoon", { sele: "*" } );
                o.addRepresentation( "ball+stick", { sele: "hetero" } );
                o.centerView();

            } );

            stage.loadFile( "data://3pqr.pdb", function( o ){

                o.addRepresentation( "cartoon", { sele: "*" } );
                o.addRepresentation( "ball+stick", { sele: "hetero" } );
                o.centerView();

            } );

        },

        "superpose": function( stage ){

            stage.loadFile( "data://1u19.pdb", function( o1 ){

                var s = "1-320:A";

                o1.addRepresentation( "cartoon", { sele: s } );
                o1.addRepresentation( "ball+stick", { sele: s } );

                stage.loadFile( "data://3dqb.pdb", function( o2 ){

                    o2.addRepresentation( "cartoon", { sele: s } );
                    o2.addRepresentation( "licorice", { sele: s } );

                    o1.superpose( o2, false, s );
                    o1.centerView( ":A" );

                }, { sele: ":A" } );

            }, { sele: ":A" } );

        },

        "alignment": function( stage ){

            stage.loadFile( "data://3dqb.pdb", function( o1 ){

                o1.addRepresentation( "cartoon" );
                o1.addRepresentation( "ball+stick", { sele: "hetero" } );
                o1.centerView();

                stage.loadFile( "data://3sn6.pdb", function( o2 ){

                    o2.addRepresentation( "cartoon" );
                    o2.addRepresentation( "ball+stick", { sele: "hetero" } );

                    var s1 = o1.structure;
                    var s2 = o2.structure;

                    NGL.superpose( s1, s2, true );

                    o1.updateRepresentations();
                    o1.centerView();

                } );

            } );

        },

        "alignment2": function( stage ){

            stage.loadFile( "data://1gzm.pdb", function( o1 ){

                o1.addRepresentation( "cartoon" );
                o1.centerView();

                stage.loadFile( "data://1u19.pdb", function( o2 ){

                    o2.addRepresentation( "cartoon" );

                    var s1 = o1.structure;
                    var s2 = o2.structure;

                    NGL.superpose( s1, s2, true );

                    o1.updateRepresentations();
                    o1.centerView();

                } );

            } );

        },

        "pbc": function( stage ){

            stage.loadFile( "data://pbc.gro", function( o ){

                // FIXME pbc centering and removal for files other then trajectories

                /*var maxX = o.structure.box[ 0 ];
                var maxY = o.structure.box[ 1 ];
                var maxZ = o.structure.box[ 2 ];

                o.structure.eachAtom( function( a ){

                    a.x = ( a.x + maxX ) % maxX;
                    a.y = ( a.y + maxY ) % maxY;
                    a.z = ( a.z + maxZ ) % maxZ;

                } );*/

                o.addRepresentation( "cartoon", { sele: "backbone" } );
                o.addRepresentation( "spacefill", { sele: "backbone" } );
                o.addRepresentation( "line" );
                o.centerView();

            } );

        },

        "xtc_parts": function( stage ){

            stage.loadFile( "data://md_1u19.gro", function( o ){

                o.addRepresentation( "cartoon" );
                o.addRepresentation( "line", {
                    sele: "not hydrogen and sidechainAttached"
                } );
                // o.addRepresentation( "ball+stick" );
                o.centerView();

                o.addTrajectory( "__example__/@md_1u19.xtc" );

            } );

        },

        "impostor": function( stage ){

            stage.loadFile( "data://1crn.pdb", function( o ){

                var _disableImpostor = NGL.disableImpostor;

                NGL.disableImpostor = true;
                //o.addRepresentation( "spacefill", { sele: ":A" } );
                o.addRepresentation( "ball+stick", { sele: "16" } );
                // NGL.disableImpostor = _disableImpostor;
                // o.addRepresentation( "spacefill", { sele: ":B" } );
                // o.addRepresentation( "ball+stick", { sele: ":B" } );

                stage.centerView();

            } );

        },

        "cg": function( stage ){

            stage.loadFile( "data://BaceCg.pdb", function( o ){

                o.addRepresentation( "cartoon" );
                o.addRepresentation( "rope", { sele: "helix" } );
                o.addRepresentation( "ball+stick" );
                o.centerView();

            } );

        },

        "ribosome": function( stage ){

            stage.loadFile( "data://4UPY.pdb", function( o ){

                o.addRepresentation( "cartoon", { quality: "low" } );
                o.addRepresentation( "base" );
                stage.centerView();

            } );

            stage.loadFile( "data://4UPX.pdb", function( o ){

                o.addRepresentation( "cartoon", { quality: "low" } );
                o.addRepresentation( "base" );
                stage.centerView();

            } );

            stage.loadFile( "data://4UQ5.pdb", function( o ){

                o.addRepresentation( "cartoon", { quality: "low" } );
                o.addRepresentation( "base" );
                stage.centerView();

            } );

            stage.loadFile( "data://4UPW.pdb", function( o ){

                o.addRepresentation( "cartoon", { quality: "low" } );
                o.addRepresentation( "base" );
                stage.centerView();

            } );

        },

        "ribosome2": function( stage ){

            stage.loadFile( "data://4UPY.pdb", function( o ){

                o.addRepresentation( "line" );
                stage.centerView();

            } );

            stage.loadFile( "data://4UPX.pdb", function( o ){

                o.addRepresentation( "line" );
                stage.centerView();

            } );

            stage.loadFile( "data://4UQ5.pdb", function( o ){

                o.addRepresentation( "line" );
                stage.centerView();

            } );

            stage.loadFile( "data://4UPW.pdb", function( o ){

                o.addRepresentation( "line" );
                stage.centerView();

            } );

        },

        "ribosome3": function( stage ){

            stage.loadFile( "data://4UPY.pdb", function( o ){

                o.addRepresentation( "trace" );
                stage.centerView();

            } );

            stage.loadFile( "data://4UPX.pdb", function( o ){

                o.addRepresentation( "trace" );
                stage.centerView();

            } );

            stage.loadFile( "data://4UQ5.pdb", function( o ){

                o.addRepresentation( "trace" );
                stage.centerView();

            } );

            stage.loadFile( "data://4UPW.pdb", function( o ){

                o.addRepresentation( "trace" );
                stage.centerView();

            } );

        },

        "selection": function( stage ){

            stage.loadFile( "data://1crn.pdb", function( o ){

                var sele = "not backbone or .CA or (PRO and .N)";

                o.addRepresentation( "cartoon" );
                o.addRepresentation( "licorice", { sele: sele } );
                o.centerView();

            } );

        },

        "spline": function( stage ){

            stage.loadFile( "data://BaceCgProteinAtomistic.pdb", function( o ){

                o.addRepresentation( "cartoon", { sele: "10-20" } );
                o.addRepresentation( "tube", {
                    sele: "not 11-19", radius: 0.07, subdiv: 25, radialSegments: 25
                } );
                o.addRepresentation( "licorice", { sele: "sidechainAttached" } );
                o.centerView();

            } );

        },

        "autoChainName": function( stage ){

            var params = {
                sele: ":A or :B or DPPC"
            };

            stage.loadFile( "data://Bace1Trimer-inDPPC.gro", function( o ){

                o.addRepresentation( "cartoon" );
                o.addRepresentation( "licorice", { sele: "DPPC" } );
                o.centerView();

            }, params );

        },

        "script": function( stage ){

            stage.loadFile( "data://script.ngl" );

        },

        "bfactor": function( stage ){

            stage.loadFile( "data://1u19.pdb", function( o ){

                o.addRepresentation( "tube", {
                    sele: ":A", visible: false, bfactor: 0.005
                } );

                o.addRepresentation( "hyperball", {
                    sele: ":A", visible: false, shrink: 0.3
                } );

                o.addRepresentation( "ball+stick", {
                    sele: ":A and sidechainAttached",
                    visible: true, aspectRatio: 1.5
                } );

                o.addRepresentation( "cartoon", {
                    sele: ":A", visible: true, scale: 0.3, aspectRatio: 6.0
                } );

                o.centerView( ":A" );

            } );

        },

        "1d66": function( stage ){

            stage.loadFile( "data://1d66.pdb", function( o ){

                o.addRepresentation( "cartoon", {
                    sele: "nucleic", wireframe: false
                } );
                o.addRepresentation( "base", {
                    sele: "*", color: "resname"
                } );
                o.addRepresentation( "licorice", {
                    sele: "nucleic", color: "element", visible: false
                } );

                o.centerView( "nucleic" );

            } );

        },

        "trajReprUpdate": function( stage ){

            stage.loadFile( "data://md_1u19.gro", function( o ){

                var spacefill = o.addRepresentation( "spacefill", {
                    sele: "1-30", color: 0x00CCFF, radius: 2.0, scale: 1.0
                } );
                var ballStick = o.addRepresentation( "ball+stick", { sele: "30-60" } );
                var licorice = o.addRepresentation( "licorice", { sele: "60-90" } );
                var hyperball = o.addRepresentation( "hyperball", {
                    sele: "90-120", color: "resname"
                } );
                var line = o.addRepresentation( "line", { sele: "120-150" } );
                var contact = o.addRepresentation( "contact", {
                    sele: "120-150", contactType: "polarBackbone"
                } );
                var backbone = o.addRepresentation( "backbone", { sele: "150-180" } );
                var tube = o.addRepresentation( "tube", { sele: "180-210" } );
                var cartoon = o.addRepresentation( "cartoon", { sele: "210-240" } );
                var ribbon = o.addRepresentation( "ribbon", { sele: "240-270" } );
                var trace = o.addRepresentation( "trace", { sele: "270-300" } );
                var label = o.addRepresentation( "label", { sele: "270-300 and .O" } );
                var rope = o.addRepresentation( "rope", {
                    sele: "300-330", color: "residueindex"
                } );

                o.centerView();

                o.addTrajectory( "__example__/@md_1u19.xtc" );

                (function(){
                    var i = 100;
                    var j = 1;

                    setInterval( function(){

                        spacefill.setScale( i / 100 );
                        stage.viewer.render();

                        if( i === 100 ){
                            j = -1;
                        }else if( i === 10 ){
                            j = 1;
                        }
                        i += j;

                    }, 10 );
                })//();

            }, { sele: "not hydrogen" } );

        },

        "timing": function( stage ){

            NGL.time( "test" );

            stage.loadFile( "data://3l5q.pdb", function( o ){

                o.addRepresentation( "line", { color: "chainindex" } );
                o.addRepresentation( "cartoon", { color: "chainindex" } );
                o.centerView();

                NGL.timeEnd( "test" );

                NGL.time( "render" );
                o.viewer.render();
                NGL.timeEnd( "render" );

            } );

        },

        "capsid": function( stage ){

            stage.loadFile( "data://1RB8.pdb", function( o ){

                o.addRepresentation( "cartoon", { subdiv: 3, radialSegments: 6 } );
                o.addRepresentation( "licorice" );
                // o.addRepresentation( "hyperball" );
                stage.centerView();

            } );

        },

        "surface": function( stage ){

            stage.loadFile( "data://1crn.pdb", function( o ){

                o.addRepresentation( "cartoon" );
                o.addRepresentation( "ball+stick" );
                stage.viewer.setClip( 42, 100 );
                stage.centerView();

            } );

            stage.loadFile( "data://1crn.ply", function( o ){

                o.addRepresentation( "surface", {
                    transparent: true, opacity: 0.3, side: THREE.DoubleSide
                } );

            } );

        },

        "largeGro": function( stage ){

            NGL.time( "test" );

            // stage.loadFile( "data://1crn.gro", function( o ){

            //     o.addRepresentation( "ribbon", { color: "residueindex" } );
            //     stage.centerView();

            // } );

            stage.loadFile( "data://water.gro", function( o ){

                o.addRepresentation( "line", { color: "residueindex" } );
                stage.centerView();

                o.viewer.render();

                NGL.timeEnd( "test" );

            } );

            /*stage.loadFile( "data://3l5q.gro", function( o ){

                o.addRepresentation( "trace", { color: "residueindex", subdiv: 3 } );
                stage.centerView();

                o.viewer.render();

                NGL.timeEnd( "test" );

            } );*/

        },

        "helixorient": function( stage ){

            stage.loadFile( "data://3dqb.pdb", function( o ){

                o.addRepresentation( "crossing", {
                    ssBorder: true, radius: 0.6
                } );
                o.addRepresentation( "rope", {
                    radius: 0.2
                } );

                o.centerView();

            } );

        },

        "norovirus": function( stage ){

            stage.loadFile( "data://norovirus.ngl" );

        },

        "label": function( stage ){

            stage.loadFile( "data://1crn.pdb", function( o ){

                o.addRepresentation( "tube", { radius: "ss" } );
                o.addRepresentation( "ball+stick", { sele: "sidechainAttached" } );
                o.addRepresentation( "label", {
                    sele: ".CA", color: "element"
                } );
                stage.centerView();

            } );

            stage.loadFile( "data://1crn.ply", function( o ){

                o.addRepresentation( "surface", {
                    transparent: true, opacity: 0.3, side: THREE.FrontSide
                } );

            } );

        },

        "cif": function( stage ){

            stage.loadFile( "data://3SN6.cif", function( o ){
            // stage.loadFile( "data://1CRN.cif", function( o ){

                o.addRepresentation( "cartoon", { radius: "ss" } );
                // o.addRepresentation( "ball+stick", { sele: "sidechainAttached" } );
                stage.centerView();

            } );

        },

        "1crn": function( stage ){

            stage.loadFile( "data://1crn.pdb", function( o ){

                // o.addRepresentation( "line", {
                //     lineWidth: 5, transparent: true, opacity: 0.5
                // } );
                // o.addRepresentation( "cartoon" );

                o.addRepresentation( "licorice" );
                o.addRepresentation( "point", {
                    sele: "*", sizeAttenuation: true, pointSize: 12, sort: true
                } );
                stage.centerView();

            } );

        },

        "decompress": function( stage ){

            stage.loadFile( "data://1CRN.cif.gz", function( o ){

                o.addRepresentation( "cartoon" );
                stage.centerView();

            } );

            stage.loadFile( "data://1CRN.cif.zip", function( o ){

                o.addRepresentation( "licorice" );
                stage.centerView();

            } );

            stage.loadFile( "data://1CRN.cif.lzma", function( o ){

                o.addRepresentation( "rocket", {
                    transparent: true, opacity: 0.5
                } );
                stage.centerView();

            } );

            stage.loadFile( "data://1CRN.cif.bz2", function( o ){

                o.addRepresentation( "rope", { scale: 0.3 } );
                stage.centerView();

            } );

        },

        "hiv": function( stage ){

            stage.loadFile( "data://3j3y.cif.gz", function( o ){

                o.addRepresentation( "point", {
                    color: "chainindex", pointSize: 7, sizeAttenuation: true,
                    sort: false
                } );
                // o.addRepresentation( "ribbon", {
                //     color: "chainindex"
                // } );
                o.centerView();

            }, null, null, { cAlphaOnly: true } );

        },

        "kdtree": function( stage ){

            // stage.loadFile( "data://3SN6.cif", function( o ){
            // stage.loadFile( "data://4UJD.cif.gz", function( o ){
            // stage.loadFile( "data://3l5q.pdb", function( o ){
            stage.loadFile( "data://1crn.pdb", function( o ){

                var centerSele = "@10";
                var centerSelection = new NGL.Selection( centerSele );

                o.addRepresentation( "cartoon", {
                    color: "chainindex"
                } );
                o.addRepresentation( "line" );
                o.centerView( centerSele );

                var kdtree = new NGL.Kdtree( o.structure );
                var nearest = kdtree.nearest(
                    o.structure.getAtoms( centerSelection, true ), Infinity, 4
                )

                // NGL.log( kdtree );
                // NGL.log( nearest );

                var names = [];
                nearest.forEach( function( atomDist ){
                    // names.push( atomDist.atom.qualifiedName( true ) );
                    names.push( "@" + atomDist.atom.globalindex );
                } );

                var contactSele = names.join( " OR " );
                o.addRepresentation( "licorice", {
                    sele: contactSele
                } );

                o.addRepresentation( "spacefill", {
                    sele: centerSele, transparent: true, opacity: 0.5
                } );

            } );

        },

        "contact": function( stage ){

            stage.loadFile( "data://3SN6.cif", function( o ){
            // stage.loadFile( "data://4UJD.cif.gz", function( o ){
            // stage.loadFile( "data://3l5q.pdb", function( o ){
            // stage.loadFile( "data://1blu.pdb", function( o ){
            // stage.loadFile( "data://3pqr.pdb", function( o ){
            // stage.loadFile( "data://1crn.pdb", function( o ){

                o.addRepresentation( "cartoon", {
                    color: "ss", flatShaded: true
                } );
                o.addRepresentation( "ribbon", {
                    color: "ss", flatShaded: true
                } );
                o.addRepresentation( "contact", { contactType: "polarBackbone" } );
                o.addRepresentation( "trace" );
                o.addRepresentation( "line" );
                o.centerView();

            } );

        },

        "subset": function( stage ){

            stage.loadFile( "data://3pqr.pdb", function( o ){

                var trace = o.addRepresentation( "trace", {}, true );
                var cartoon = o.addRepresentation( "cartoon", {}, true );
                var licorice = o.addRepresentation( "spacefill", {
                    color: "element", sele: "TYR"
                }, true );

                o.centerView();

                o.setSelection( "1-90" );
                cartoon.setSelection( "4-50" );
                licorice.setSelection( "PRO" );

            } );

        },

        "ccp4": function( stage ){

            stage.loadFile( "data://3pqr.ccp4.gz", function( o ){

                o.addRepresentation( "surface" );
                o.addRepresentation( "dot", { visible: false } );
                stage.centerView();

            } );

            stage.loadFile( "data://3pqr.pdb", function( o ){

                o.addRepresentation( "cartoon" );
                stage.centerView();

            } );

        },

        "map": function( stage ){

            stage.loadFile( "data://emd_2682.map.gz", function( o ){

                o.addRepresentation( "surface", {
                    transparent: true,
                    opacity: 0.5,
                    opaqueBack: true
                } );
                stage.centerView();

            } );

            stage.loadFile( "data://4UJD.cif.gz", function( o ){

                o.addRepresentation( "cartoon", { color: "chainindex" } );
                stage.centerView();

            } );

        },

<<<<<<< HEAD
        "cube": function( stage ){

            stage.loadFile( "data://acrolein1gs.cube.gz", function( o ){

                o.addRepresentation( "surface", { isolevel: 0.1, wireframe: true } );
                o.addRepresentation( "dot", { visible: false } );
                stage.centerView();

            } );

            stage.loadFile( "data://acrolein.pdb", function( o ){

                o.addRepresentation( "licorice" );
=======
        "molsurf": function( stage ){

            stage.loadFile( "data://3dqb.pdb", function( o ){

                o.addRepresentation( "licorice", {} );
                o.addRepresentation( "spacefill" );
                o.addRepresentation( "surface" );
>>>>>>> a79f7f11
                stage.centerView();

            } );

        }

    }

};<|MERGE_RESOLUTION|>--- conflicted
+++ resolved
@@ -972,21 +972,6 @@
 
         },
 
-<<<<<<< HEAD
-        "cube": function( stage ){
-
-            stage.loadFile( "data://acrolein1gs.cube.gz", function( o ){
-
-                o.addRepresentation( "surface", { isolevel: 0.1, wireframe: true } );
-                o.addRepresentation( "dot", { visible: false } );
-                stage.centerView();
-
-            } );
-
-            stage.loadFile( "data://acrolein.pdb", function( o ){
-
-                o.addRepresentation( "licorice" );
-=======
         "molsurf": function( stage ){
 
             stage.loadFile( "data://3dqb.pdb", function( o ){
@@ -994,7 +979,25 @@
                 o.addRepresentation( "licorice", {} );
                 o.addRepresentation( "spacefill" );
                 o.addRepresentation( "surface" );
->>>>>>> a79f7f11
+                stage.centerView();
+
+            } );
+
+        },
+
+        "cube": function( stage ){
+
+            stage.loadFile( "data://acrolein1gs.cube.gz", function( o ){
+
+                o.addRepresentation( "surface", { isolevel: 0.1, wireframe: true } );
+                o.addRepresentation( "dot", { visible: false } );
+                stage.centerView();
+
+            } );
+
+            stage.loadFile( "data://acrolein.pdb", function( o ){
+
+                o.addRepresentation( "licorice" );
                 stage.centerView();
 
             } );
