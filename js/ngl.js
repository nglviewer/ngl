--- conflicted
+++ resolved
@@ -927,10 +927,6 @@
      */
     add: function( buffer, matrixList ){
 
-<<<<<<< HEAD
-        var group = new THREE.Object3D();
-        var pickingGroup = new THREE.Object3D();
-=======
         var group, pickingGroup;
 
         // FIXME bounding box must be updated when geometry positions change
@@ -940,7 +936,6 @@
         if( buffer.pickingMesh ){
             pickingGroup = new THREE.Object3D();
         }
->>>>>>> 3489145a
 
         if( matrixList ){
 
@@ -1647,7 +1642,6 @@
 
     },
 
-<<<<<<< HEAD
     getMesh: function( type ){
 
         var material = this.getMaterial( type );
@@ -1661,30 +1655,6 @@
         }else{
 
             return new THREE.Mesh( this.geometry, material );
-=======
-        this.material.side = this.side;
-
-        this.mesh = this.getMesh();
-
-        if( this.hasPickingColor ){
-
-            this.pickingMaterial = new THREE.ShaderMaterial( {
-                uniforms: this.uniforms,
-                attributes: this.attributes,
-                vertexShader: NGL.getShader( this.vertexShader ),
-                fragmentShader: NGL.getShader( this.fragmentShader ),
-                depthTest: true,
-                transparent: false,
-                depthWrite: true,
-                lights: true,
-                fog: false
-            });
-
-            this.pickingMaterial.side = this.side;
-            this.pickingMaterial.defines[ "PICKING" ] = 1;
-
-            this.pickingMesh = this.getMesh( "picking" );
->>>>>>> 3489145a
 
         }
 
